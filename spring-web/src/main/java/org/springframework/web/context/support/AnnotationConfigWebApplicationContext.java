/*
 * Copyright 2002-2019 the original author or authors.
 *
 * Licensed under the Apache License, Version 2.0 (the "License");
 * you may not use this file except in compliance with the License.
 * You may obtain a copy of the License at
 *
 *      https://www.apache.org/licenses/LICENSE-2.0
 *
 * Unless required by applicable law or agreed to in writing, software
 * distributed under the License is distributed on an "AS IS" BASIS,
 * WITHOUT WARRANTIES OR CONDITIONS OF ANY KIND, either express or implied.
 * See the License for the specific language governing permissions and
 * limitations under the License.
 */

package org.springframework.web.context.support;

import java.util.Collections;
import java.util.LinkedHashSet;
import java.util.Set;

import org.springframework.beans.factory.support.BeanNameGenerator;
import org.springframework.beans.factory.support.DefaultListableBeanFactory;
import org.springframework.context.annotation.AnnotatedBeanDefinitionReader;
import org.springframework.context.annotation.AnnotationConfigRegistry;
import org.springframework.context.annotation.AnnotationConfigUtils;
import org.springframework.context.annotation.ClassPathBeanDefinitionScanner;
import org.springframework.context.annotation.ScopeMetadataResolver;
import org.springframework.lang.Nullable;
import org.springframework.util.Assert;
import org.springframework.util.ClassUtils;
import org.springframework.util.StringUtils;
import org.springframework.web.context.ContextLoader;

/**
 * {@link org.springframework.web.context.WebApplicationContext WebApplicationContext}
 * implementation which accepts <em>component classes</em> as input &mdash; in particular
 * {@link org.springframework.context.annotation.Configuration @Configuration}-annotated
 * classes, but also plain {@link org.springframework.stereotype.Component @Component}
 * classes and JSR-330 compliant classes using {@code javax.inject} annotations.
 *
 * <p>Allows for registering classes one by one (specifying class names as config
 * location) as well as for classpath scanning (specifying base packages as config location).
 *
 * <p>This is essentially the equivalent of
 * {@link org.springframework.context.annotation.AnnotationConfigApplicationContext
 * AnnotationConfigApplicationContext} for a web environment.
 *
 * <p>To make use of this application context, the
 * {@linkplain ContextLoader#CONTEXT_CLASS_PARAM "contextClass"} context-param for
 * ContextLoader and/or "contextClass" init-param for FrameworkServlet must be set to
 * the fully-qualified name of this class.
 *
 * <p>As of Spring 3.1, this class may also be directly instantiated and injected into
 * Spring's {@code DispatcherServlet} or {@code ContextLoaderListener} when using the
 * {@link org.springframework.web.WebApplicationInitializer WebApplicationInitializer}
 * code-based alternative to {@code web.xml}. See its Javadoc for details and usage examples.
 *
 * <p>Unlike {@link XmlWebApplicationContext}, no default configuration class locations
 * are assumed. Rather, it is a requirement to set the
 * {@linkplain ContextLoader#CONFIG_LOCATION_PARAM "contextConfigLocation"}
 * context-param for {@link ContextLoader} and/or "contextConfigLocation" init-param for
 * FrameworkServlet.  The param-value may contain both fully-qualified
 * class names and base packages to scan for components. See {@link #loadBeanDefinitions}
 * for exact details on how these locations are processed.
 *
 * <p>As an alternative to setting the "contextConfigLocation" parameter, users may
 * implement an {@link org.springframework.context.ApplicationContextInitializer
 * ApplicationContextInitializer} and set the
 * {@linkplain ContextLoader#CONTEXT_INITIALIZER_CLASSES_PARAM "contextInitializerClasses"}
 * context-param / init-param. In such cases, users should favor the {@link #refresh()}
 * and {@link #scan(String...)} methods over the {@link #setConfigLocation(String)}
 * method, which is primarily for use by {@code ContextLoader}.
 *
 * <p>Note: In case of multiple {@code @Configuration} classes, later {@code @Bean}
 * definitions will override ones defined in earlier loaded files. This can be leveraged
 * to deliberately override certain bean definitions via an extra {@code @Configuration}
 * class.
 *
 * @author Chris Beams
 * @author Juergen Hoeller
 * @since 3.0
 * @see org.springframework.context.annotation.AnnotationConfigApplicationContext
 */
public class AnnotationConfigWebApplicationContext extends AbstractRefreshableWebApplicationContext
		implements AnnotationConfigRegistry {

	@Nullable
	private BeanNameGenerator beanNameGenerator;

	@Nullable
	private ScopeMetadataResolver scopeMetadataResolver;

	private final Set<Class<?>> componentClasses = new LinkedHashSet<>();

	private final Set<String> basePackages = new LinkedHashSet<>();


	/**
	 * Set a custom {@link BeanNameGenerator} for use with {@link AnnotatedBeanDefinitionReader}
	 * and/or {@link ClassPathBeanDefinitionScanner}.
	 * <p>Default is {@link org.springframework.context.annotation.AnnotationBeanNameGenerator}.
	 * @see AnnotatedBeanDefinitionReader#setBeanNameGenerator
	 * @see ClassPathBeanDefinitionScanner#setBeanNameGenerator
	 */
	public void setBeanNameGenerator(@Nullable BeanNameGenerator beanNameGenerator) {
		this.beanNameGenerator = beanNameGenerator;
	}

	/**
	 * Return the custom {@link BeanNameGenerator} for use with {@link AnnotatedBeanDefinitionReader}
	 * and/or {@link ClassPathBeanDefinitionScanner}, if any.
	 */
	@Nullable
	protected BeanNameGenerator getBeanNameGenerator() {
		return this.beanNameGenerator;
	}

	/**
	 * Set a custom {@link ScopeMetadataResolver} for use with {@link AnnotatedBeanDefinitionReader}
	 * and/or {@link ClassPathBeanDefinitionScanner}.
	 * <p>Default is an {@link org.springframework.context.annotation.AnnotationScopeMetadataResolver}.
	 * @see AnnotatedBeanDefinitionReader#setScopeMetadataResolver
	 * @see ClassPathBeanDefinitionScanner#setScopeMetadataResolver
	 */
	public void setScopeMetadataResolver(@Nullable ScopeMetadataResolver scopeMetadataResolver) {
		this.scopeMetadataResolver = scopeMetadataResolver;
	}

	/**
	 * Return the custom {@link ScopeMetadataResolver} for use with {@link AnnotatedBeanDefinitionReader}
	 * and/or {@link ClassPathBeanDefinitionScanner}, if any.
	 */
	@Nullable
	protected ScopeMetadataResolver getScopeMetadataResolver() {
		return this.scopeMetadataResolver;
	}


	/**
	 * Register one or more component classes to be processed.
	 * <p>Note that {@link #refresh()} must be called in order for the context
	 * to fully process the new classes.
	 * @param componentClasses one or more component classes,
	 * e.g. {@link org.springframework.context.annotation.Configuration @Configuration} classes
	 * @see #scan(String...)
	 * @see #loadBeanDefinitions(DefaultListableBeanFactory)
	 * @see #setConfigLocation(String)
	 * @see #refresh()
	 */
	@Override
<<<<<<< HEAD
	public void register(Class<?>... annotatedClasses) {
		Assert.notEmpty(annotatedClasses, "At least one annotated class must be specified");
		Collections.addAll(this.annotatedClasses, annotatedClasses);
=======
	public void register(Class<?>... componentClasses) {
		Assert.notEmpty(componentClasses, "At least one component class must be specified");
		Collections.addAll(this.componentClasses, componentClasses);
>>>>>>> 7d126d32
	}

	/**
	 * Perform a scan within the specified base packages.
	 * <p>Note that {@link #refresh()} must be called in order for the context
	 * to fully process the new classes.
	 * @param basePackages the packages to check for component classes
	 * @see #loadBeanDefinitions(DefaultListableBeanFactory)
	 * @see #register(Class...)
	 * @see #setConfigLocation(String)
	 * @see #refresh()
	 */
	@Override
	public void scan(String... basePackages) {
		Assert.notEmpty(basePackages, "At least one base package must be specified");
		Collections.addAll(this.basePackages, basePackages);
	}


	/**
	 * Register a {@link org.springframework.beans.factory.config.BeanDefinition} for
	 * any classes specified by {@link #register(Class...)} and scan any packages
	 * specified by {@link #scan(String...)}.
	 * <p>For any values specified by {@link #setConfigLocation(String)} or
	 * {@link #setConfigLocations(String[])}, attempt first to load each location as a
	 * class, registering a {@code BeanDefinition} if class loading is successful,
	 * and if class loading fails (i.e. a {@code ClassNotFoundException} is raised),
	 * assume the value is a package and attempt to scan it for component classes.
	 * <p>Enables the default set of annotation configuration post processors, such that
	 * {@code @Autowired}, {@code @Required}, and associated annotations can be used.
	 * <p>Configuration class bean definitions are registered with generated bean
	 * definition names unless the {@code value} attribute is provided to the stereotype
	 * annotation.
	 * @param beanFactory the bean factory to load bean definitions into
	 * @see #register(Class...)
	 * @see #scan(String...)
	 * @see #setConfigLocation(String)
	 * @see #setConfigLocations(String[])
	 * @see AnnotatedBeanDefinitionReader
	 * @see ClassPathBeanDefinitionScanner
	 */
	@Override
	protected void loadBeanDefinitions(DefaultListableBeanFactory beanFactory) {
		AnnotatedBeanDefinitionReader reader = getAnnotatedBeanDefinitionReader(beanFactory);
		ClassPathBeanDefinitionScanner scanner = getClassPathBeanDefinitionScanner(beanFactory);

		BeanNameGenerator beanNameGenerator = getBeanNameGenerator();
		if (beanNameGenerator != null) {
			reader.setBeanNameGenerator(beanNameGenerator);
			scanner.setBeanNameGenerator(beanNameGenerator);
			beanFactory.registerSingleton(AnnotationConfigUtils.CONFIGURATION_BEAN_NAME_GENERATOR, beanNameGenerator);
		}

		ScopeMetadataResolver scopeMetadataResolver = getScopeMetadataResolver();
		if (scopeMetadataResolver != null) {
			reader.setScopeMetadataResolver(scopeMetadataResolver);
			scanner.setScopeMetadataResolver(scopeMetadataResolver);
		}

		if (!this.componentClasses.isEmpty()) {
			if (logger.isDebugEnabled()) {
				logger.debug("Registering component classes: [" +
						StringUtils.collectionToCommaDelimitedString(this.componentClasses) + "]");
			}
			reader.register(ClassUtils.toClassArray(this.componentClasses));
		}

		if (!this.basePackages.isEmpty()) {
			if (logger.isDebugEnabled()) {
				logger.debug("Scanning base packages: [" +
						StringUtils.collectionToCommaDelimitedString(this.basePackages) + "]");
			}
			scanner.scan(StringUtils.toStringArray(this.basePackages));
		}

		String[] configLocations = getConfigLocations();
		if (configLocations != null) {
			for (String configLocation : configLocations) {
				try {
					Class<?> clazz = ClassUtils.forName(configLocation, getClassLoader());
					if (logger.isTraceEnabled()) {
						logger.trace("Registering [" + configLocation + "]");
					}
					reader.register(clazz);
				}
				catch (ClassNotFoundException ex) {
					if (logger.isTraceEnabled()) {
						logger.trace("Could not load class for config location [" + configLocation +
								"] - trying package scan. " + ex);
					}
					int count = scanner.scan(configLocation);
					if (count == 0 && logger.isDebugEnabled()) {
						logger.debug("No component classes found for specified class/package [" + configLocation + "]");
					}
				}
			}
		}
	}


	/**
	 * Build an {@link AnnotatedBeanDefinitionReader} for the given bean factory.
	 * <p>This should be pre-configured with the {@code Environment} (if desired)
	 * but not with a {@code BeanNameGenerator} or {@code ScopeMetadataResolver} yet.
	 * @param beanFactory the bean factory to load bean definitions into
	 * @since 4.1.9
	 * @see #getEnvironment()
	 * @see #getBeanNameGenerator()
	 * @see #getScopeMetadataResolver()
	 */
	protected AnnotatedBeanDefinitionReader getAnnotatedBeanDefinitionReader(DefaultListableBeanFactory beanFactory) {
		return new AnnotatedBeanDefinitionReader(beanFactory, getEnvironment());
	}

	/**
	 * Build a {@link ClassPathBeanDefinitionScanner} for the given bean factory.
	 * <p>This should be pre-configured with the {@code Environment} (if desired)
	 * but not with a {@code BeanNameGenerator} or {@code ScopeMetadataResolver} yet.
	 * @param beanFactory the bean factory to load bean definitions into
	 * @since 4.1.9
	 * @see #getEnvironment()
	 * @see #getBeanNameGenerator()
	 * @see #getScopeMetadataResolver()
	 */
	protected ClassPathBeanDefinitionScanner getClassPathBeanDefinitionScanner(DefaultListableBeanFactory beanFactory) {
		return new ClassPathBeanDefinitionScanner(beanFactory, true, getEnvironment());
	}

}<|MERGE_RESOLUTION|>--- conflicted
+++ resolved
@@ -150,15 +150,9 @@
 	 * @see #refresh()
 	 */
 	@Override
-<<<<<<< HEAD
-	public void register(Class<?>... annotatedClasses) {
-		Assert.notEmpty(annotatedClasses, "At least one annotated class must be specified");
-		Collections.addAll(this.annotatedClasses, annotatedClasses);
-=======
 	public void register(Class<?>... componentClasses) {
 		Assert.notEmpty(componentClasses, "At least one component class must be specified");
 		Collections.addAll(this.componentClasses, componentClasses);
->>>>>>> 7d126d32
 	}
 
 	/**
